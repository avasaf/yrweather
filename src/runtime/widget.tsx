/** @jsx jsx */
import { React, AllWidgetProps, jsx, css, type SerializedStyles } from 'jimu-core'
import { Loading } from 'jimu-ui'
import ReactDOM from 'react-dom'
import { type IMConfig } from './config'

<<<<<<< HEAD
interface ForecastPoint {
  time: string
  temperature: number
  windSpeed: number
  windGust: number | null
  precipitation: number | null
}

interface ForecastPayload {
  updatedAt: string
  points: ForecastPoint[]
}
=======
type DisplayMode = 'inline' | 'external'
>>>>>>> b16ce4bb

interface State {
  svgHtml: string
  isLoading: boolean
  error: string | null
  rawSvg: string | null
  expanded: boolean
  displayMode: DisplayMode
  externalUrl: string | null
}

export default class Widget extends React.PureComponent<AllWidgetProps<IMConfig>, State> {
  private refreshIntervalId: NodeJS.Timer = null

  constructor (props) {
    super(props)
    this.state = {
      svgHtml: null,
      isLoading: false,
      error: null,
      rawSvg: null,
<<<<<<< HEAD
      expanded: false
=======
      expanded: false,
      displayMode: 'inline',
      externalUrl: null
>>>>>>> b16ce4bb
    }
  }

  componentDidMount(): void {
    this.handleDataSourceChange()
    this.setupAutoRefresh()
  }

  componentDidUpdate(prevProps: AllWidgetProps<IMConfig>): void {
    const cfg = this.props.config
    const prev = prevProps.config
    const fetchRelevantChanged =
      cfg.sourceUrl !== prev.sourceUrl ||
      cfg.autoRefreshEnabled !== prev.autoRefreshEnabled ||
      cfg.refreshInterval !== prev.refreshInterval

    if (fetchRelevantChanged) {
      this.handleDataSourceChange()
      this.setupAutoRefresh()
    } else if (cfg !== prev) {
      if (this.state.rawSvg) this.processSvg(this.state.rawSvg)
    }
  }

  componentWillUnmount(): void {
    if (this.refreshIntervalId) clearInterval(this.refreshIntervalId)
  }

  handleDataSourceChange = () => {
    const { config } = this.props
    if (config.sourceUrl) {
      this.fetchSvgFromUrl(config.sourceUrl)
    } else if (config.svgCode && !config.svgCode.trim().startsWith('<!--')) {
      this.processSvg(config.svgCode)
    } else {
      this.setState({ svgHtml: null, error: null, isLoading: false, rawSvg: null, displayMode: 'inline', externalUrl: null })
    }
  }

  setupAutoRefresh = (): void => {
    if (this.refreshIntervalId) clearInterval(this.refreshIntervalId)
    if (this.props.config.autoRefreshEnabled && this.props.config.refreshInterval > 0 && this.props.config.sourceUrl) {
      const ms = this.props.config.refreshInterval * 60 * 1000
      this.refreshIntervalId = setInterval(() => this.fetchSvgFromUrl(this.props.config.sourceUrl), ms)
    }
  }

  toggleExpand = (): void => {
    this.setState({ expanded: !this.state.expanded })
  }

  fetchSvgFromUrl = (url: string, attempt = 1): void => {
    if (attempt === 1) {
<<<<<<< HEAD
      this.setState({ isLoading: true, error: null })
    }

    const coords = this.extractCoordinates(url)
    if (coords) {
      this.fetchFromForecastApi(url, coords, attempt)
      return
    }

    this.fetchSvgDirect(url, attempt)
  }

  fetchSvgDirect = (url: string, attempt = 1): void => {
=======
      this.setState({ isLoading: true, error: null, displayMode: 'inline', externalUrl: null })
    }

>>>>>>> b16ce4bb
    let requestUrl = url
    try {
      const urlObj = new URL(url)
      urlObj.searchParams.set('nocache', Date.now().toString())
      requestUrl = urlObj.toString()
    } catch (err) {
      requestUrl = url + (url.includes('?') ? '&' : '?') + 'nocache=' + Date.now()
    }

    const controller = typeof AbortController !== 'undefined' ? new AbortController() : null
    let timeoutId: ReturnType<typeof setTimeout> | null = null
    if (controller) {
      timeoutId = setTimeout(() => controller.abort(), 15000)
    }

    const fetchOptions: RequestInit = {
      cache: 'no-store',
      mode: 'cors',
      credentials: 'omit',
      headers: { Accept: 'image/svg+xml,text/html;q=0.9,*/*;q=0.8' }
    }
    if (controller) fetchOptions.signal = controller.signal

    fetch(requestUrl, fetchOptions)
      .then(r => { if (!r.ok) throw new Error(`HTTP ${r.status}`); return r.text() })
      .then(text => {
        const t = text.trim()
        let svgString: string

        if (t.startsWith('<svg') || t.startsWith('<?xml')) {
          svgString = t
        } else {
          const doc = new DOMParser().parseFromString(t, 'text/html')
          const svgEl = doc.querySelector('svg')
          if (!svgEl) throw new Error('No SVG element found in fetched content.')
          svgString = svgEl.outerHTML
        }

        this.processSvg(svgString)

        if (svgString.startsWith('<svg')) {
          this.props.onSettingChange({
            id: this.props.id,
            config: this.props.config.set('svgCode', svgString)
          })
        }
      })
      .catch(err => {
        if (controller) controller.abort()
        if (timeoutId) {
          clearTimeout(timeoutId)
          timeoutId = null
        }
        if (attempt < 5) {
<<<<<<< HEAD
          setTimeout(() => this.fetchSvgDirect(url, attempt + 1), 1000 * attempt)
=======
          setTimeout(() => this.fetchSvgFromUrl(url, attempt + 1), 1000 * attempt)
>>>>>>> b16ce4bb
          return
        }
        console.error('Failed to fetch SVG:', err)

        const fallback = this.state.rawSvg || this.props.config.svgCode
        if (fallback && fallback.trim().startsWith('<svg')) {
          this.processSvg(fallback)
          return
        }

<<<<<<< HEAD
        this.setState({
          isLoading: false,
          error: 'Unable to load meteogram from source.'
=======
        const externalUrl = requestUrl
        this.setState({
          isLoading: false,
          error: null,
          displayMode: 'external',
          externalUrl
>>>>>>> b16ce4bb
        })
      })
      .finally(() => {
        if (timeoutId) clearTimeout(timeoutId)
<<<<<<< HEAD
=======
      })
      .finally(() => {
        if (timeoutId) clearTimeout(timeoutId)
>>>>>>> b16ce4bb
      })
  }

  extractCoordinates = (url: string): { lat: number, lon: number } | null => {
    try {
      const parsed = new URL(url)
      const pathSegments = parsed.pathname.split('/').filter(Boolean)
      const coordSegment = pathSegments.find(seg => /-?\d+\.\d+,-?\d+\.\d+/.test(seg))
      if (!coordSegment) return null
      const [latRaw, lonRaw] = coordSegment.split(',')
      const lat = parseFloat(latRaw)
      const lon = parseFloat(lonRaw)
      if (Number.isFinite(lat) && Number.isFinite(lon)) {
        return { lat, lon }
      }
      return null
    } catch (err) {
      return null
    }
  }

  fetchFromForecastApi = (originalUrl: string, coords: { lat: number, lon: number }, attempt: number): void => {
    const query = new URLSearchParams({
      lat: coords.lat.toString(),
      lon: coords.lon.toString()
    })
    const endpoint = `https://api.met.no/weatherapi/locationforecast/2.0/compact?${query.toString()}`

    fetch(endpoint, {
      cache: 'no-store',
      credentials: 'omit',
      headers: {
        Accept: 'application/json'
      }
    })
      .then(res => {
        if (!res.ok) throw new Error(`Forecast HTTP ${res.status}`)
        return res.json()
      })
      .then(data => {
        const payload = this.transformForecast(data)
        if (!payload || payload.points.length === 0) throw new Error('No forecast points available.')
        const svg = this.generateForecastSvg(payload)
        this.processSvg(svg)
        this.props.onSettingChange({
          id: this.props.id,
          config: this.props.config.set('svgCode', svg)
        })
      })
      .catch(err => {
        console.error('Failed to build meteogram from forecast API:', err)
        if (attempt < 5) {
          setTimeout(() => this.fetchFromForecastApi(originalUrl, coords, attempt + 1), 1000 * attempt)
          return
        }
        const fallback = this.state.rawSvg || this.props.config.svgCode
        if (fallback && fallback.trim().startsWith('<svg')) {
          this.processSvg(fallback)
          return
        }
        this.setState({
          isLoading: false,
          error: 'Unable to load forecast data.'
        })
      })
  }

  transformForecast = (data: any): ForecastPayload | null => {
    const updatedAt: string | undefined = data?.properties?.meta?.updated_at
    const series: any[] = Array.isArray(data?.properties?.timeseries) ? data.properties.timeseries : []
    if (!series.length) return null

    const points: ForecastPoint[] = []
    for (const entry of series.slice(0, 48)) {
      const time = entry?.time
      const instant = entry?.data?.instant?.details ?? {}
      if (!time || typeof instant.air_temperature !== 'number' || typeof instant.wind_speed !== 'number') continue

      const next1 = entry?.data?.next_1_hours?.details ?? null
      const next6 = entry?.data?.next_6_hours?.details ?? null

      points.push({
        time,
        temperature: instant.air_temperature,
        windSpeed: instant.wind_speed,
        windGust: typeof instant.wind_speed_of_gust === 'number'
          ? instant.wind_speed_of_gust
          : typeof next1?.wind_speed_of_gust === 'number'
            ? next1.wind_speed_of_gust
            : typeof next6?.wind_speed_of_gust === 'number'
              ? next6.wind_speed_of_gust
              : null,
        precipitation: typeof next1?.precipitation_amount === 'number'
          ? next1.precipitation_amount
          : typeof next6?.precipitation_amount === 'number'
            ? next6.precipitation_amount / 6
            : null
      })
    }

    if (!points.length) return null

    return {
      updatedAt: updatedAt || new Date().toISOString(),
      points
    }
  }

  generateForecastSvg = (forecast: ForecastPayload): string => {
    const { config } = this.props
    const width = 960
    const height = 540
    const margin = { top: 64, right: 36, bottom: 80, left: 72 }
    const innerWidth = width - margin.left - margin.right
    const innerHeight = height - margin.top - margin.bottom
    const tempSection = innerHeight * 0.55
    const precipSection = innerHeight * 0.25
    const windSection = innerHeight * 0.2

    const pts = forecast.points
    const temperatures = pts.map(p => p.temperature)
    const windSpeeds = pts.map(p => p.windSpeed)
    const gusts = pts.map(p => p.windGust ?? p.windSpeed)
    const precipValues = pts.map(p => p.precipitation ?? 0)

    const tempMax = Math.max(...temperatures, 5)
    const tempMin = Math.min(...temperatures, -5)
    const tempRange = Math.max(tempMax - tempMin, 5)

    const windMax = Math.max(...gusts, ...windSpeeds, 5)
    const precipMax = Math.max(...precipValues, 1)

    const xStep = pts.length > 1 ? innerWidth / (pts.length - 1) : 0

    const xPos = (index: number) => margin.left + xStep * index
    const tempY = (value: number) => margin.top + (tempMax - value) / tempRange * tempSection
    const precipHeight = (value: number) => (value / precipMax) * precipSection
    const precipBase = margin.top + tempSection + precipSection
    const windYBase = precipBase + windSection
    const windY = (value: number) => windYBase - (value / windMax) * windSection

    const tempPath = pts
      .map((p, i) => `${i === 0 ? 'M' : 'L'}${xPos(i).toFixed(2)},${tempY(p.temperature).toFixed(2)}`)
      .join(' ')

    const windPath = pts
      .map((p, i) => `${i === 0 ? 'M' : 'L'}${xPos(i).toFixed(2)},${windY(p.windSpeed).toFixed(2)}`)
      .join(' ')

    const gustPath = pts
      .map((p, i) => `${i === 0 ? 'M' : 'L'}${xPos(i).toFixed(2)},${windY((p.windGust ?? p.windSpeed)).toFixed(2)}`)
      .join(' ')

    const hoursFormatter = new Intl.DateTimeFormat(undefined, {
      hour: 'numeric',
      hour12: false
    })
    const dayFormatter = new Intl.DateTimeFormat(undefined, {
      weekday: 'short',
      month: 'short',
      day: 'numeric'
    })

    const updatedText = new Intl.DateTimeFormat(undefined, {
      dateStyle: 'medium',
      timeStyle: 'short'
    }).format(new Date(forecast.updatedAt))

    const xLabels: { x: number, hour: string, day?: string }[] = []
    pts.forEach((p, i) => {
      const date = new Date(p.time)
      const hourLabel = hoursFormatter.format(date)
      if (i % 3 === 0) {
        const entry: { x: number, hour: string, day?: string } = { x: xPos(i), hour: hourLabel }
        if (date.getUTCHours() === 0) {
          entry.day = dayFormatter.format(date)
        }
        xLabels.push(entry)
      }
    })

    const tempTicks = []
    const step = tempRange <= 10 ? 1 : tempRange <= 20 ? 2 : 5
    for (let val = Math.ceil(tempMin / step) * step; val <= tempMax; val += step) {
      tempTicks.push(val)
    }

    const gridLines = tempTicks.map(val => {
      const y = tempY(val).toFixed(2)
      return `<line x1="${margin.left}" y1="${y}" x2="${width - margin.right}" y2="${y}" stroke="${config.gridLineColor}" stroke-width="${config.gridLineWidth}" stroke-opacity="${config.gridLineOpacity}" />`
    }).join('')

    const tempTickLabels = tempTicks.map(val => {
      const y = tempY(val).toFixed(2)
      return `<text x="${margin.left - 10}" y="${y}" text-anchor="end" dominant-baseline="middle" font-size="12" fill="${config.secondaryTextColor}">${val.toFixed(0)}°</text>`
    }).join('')

    const precipBars = pts.map((p, i) => {
      const value = p.precipitation ?? 0
      if (value <= 0) return ''
      const barHeight = Math.max(2, precipHeight(value))
      const x = xPos(i) - Math.max(2, xStep * 0.35)
      const barWidth = Math.max(4, xStep * 0.7)
      const y = precipBase - barHeight
      return `<rect x="${x.toFixed(2)}" y="${y.toFixed(2)}" width="${barWidth.toFixed(2)}" height="${barHeight.toFixed(2)}" fill="${config.precipitationBarColor}" />`
    }).join('')

    const xLabelElements = xLabels.map(label => {
      const y = height - margin.bottom + 20
      const dayText = label.day ? `<text x="${label.x.toFixed(2)}" y="${y + 18}" text-anchor="middle" font-size="12" fill="${config.secondaryTextColor}">${label.day}</text>` : ''
      return `
        <g>
          <text x="${label.x.toFixed(2)}" y="${y}" text-anchor="middle" font-size="12" fill="${config.mainTextColor}">${label.hour}</text>
          ${dayText}
        </g>
      `
    }).join('')

    const windTicks = []
    const windStep = windMax <= 10 ? 2 : windMax <= 20 ? 5 : 10
    for (let val = 0; val <= windMax; val += windStep) {
      const y = windY(val).toFixed(2)
      windTicks.push(`<line x1="${margin.left}" y1="${y}" x2="${width - margin.right}" y2="${y}" stroke="${config.gridLineColor}" stroke-width="0.5" stroke-opacity="${config.gridLineOpacity * 0.5}" />`)
      windTicks.push(`<text x="${width - margin.right + 8}" y="${y}" font-size="11" fill="${config.secondaryTextColor}" dominant-baseline="middle">${val.toFixed(0)} m/s</text>`)
    }

    return `<?xml version="1.0" encoding="UTF-8"?>
<svg xmlns="http://www.w3.org/2000/svg" viewBox="0 0 ${width} ${height}" role="img" aria-labelledby="meteogramTitle meteogramDesc">
  <title id="meteogramTitle">YR meteogram</title>
  <desc id="meteogramDesc">Temperature, precipitation and wind forecast derived from api.met.no</desc>
  <rect x="0" y="0" width="${width}" height="${height}" fill="${config.overallBackground}" />
  <g font-family="sans-serif">
    <text x="${margin.left}" y="32" font-size="20" fill="${config.mainTextColor}">Weather forecast</text>
    <text x="${margin.left}" y="52" font-size="12" fill="${config.secondaryTextColor}">Updated ${updatedText}</text>
  </g>
  <g>
    ${gridLines}
    ${tempTickLabels}
    <path d="${tempPath}" fill="none" stroke="${config.temperatureLineColor}" stroke-width="2.5" />
  </g>
  <g>
    ${precipBars}
  </g>
  <g>
    <path d="${windPath}" fill="none" stroke="${config.windLineColor}" stroke-width="2" />
    <path d="${gustPath}" fill="none" stroke="${config.windGustLineColor}" stroke-width="2" stroke-dasharray="6 4" />
    ${windTicks.join('')}
  </g>
  <g>
    ${xLabelElements}
    <line x1="${margin.left}" y1="${height - margin.bottom}" x2="${width - margin.right}" y2="${height - margin.bottom}" stroke="${config.gridLineColor}" stroke-width="1" stroke-opacity="${config.gridLineOpacity}" />
  </g>
  <g font-size="12">
    <text x="${margin.left}" y="${margin.top - 20}" fill="${config.mainTextColor}">Temperature (°C)</text>
    <text x="${margin.left}" y="${precipBase - precipSection - 8}" fill="${config.mainTextColor}">Precipitation (mm)</text>
    <text x="${margin.left}" y="${windYBase - windSection - 8}" fill="${config.mainTextColor}">Wind speed (m/s)</text>
  </g>
</svg>`
  }

  processSvg = (svgCode: string): void => {
    const { config } = this.props
    const doc = new DOMParser().parseFromString(svgCode, 'image/svg+xml')
    const svg = doc.querySelector('svg')
    if (!svg) { this.setState({ error: 'Invalid SVG content', isLoading: false }); return }

    if (!svg.hasAttribute('viewBox')) {
      const w = svg.getAttribute('width')?.replace('px', '')
      const h = svg.getAttribute('height')?.replace('px', '')
      if (w && h) svg.setAttribute('viewBox', `0 0 ${w} ${h}`)
    }

    // Remove fixed dimensions so SVG can scale to its container
    svg.removeAttribute('width')
    svg.removeAttribute('height')
    if (!svg.getAttribute('preserveAspectRatio')) {
      svg.setAttribute('preserveAspectRatio', 'xMidYMid meet')
    }

    svg.querySelectorAll('style').forEach(s => s.remove())
    svg.querySelectorAll('filter').forEach(f => f.remove())
    svg.querySelectorAll('[filter]').forEach(n => n.removeAttribute('filter'))

    const isWhite = (v?: string | null) => {
      const t = (v || '').trim().toLowerCase()
      return t === '#fff' || t === '#ffffff' || t === 'white' || t === 'rgb(255,255,255)'
    }
    svg.querySelectorAll('rect').forEach(r => {
      const fill = r.getAttribute('fill')
      const style = r.getAttribute('style') || ''
      if (isWhite(fill) || /(^|;)\s*fill\s*:\s*(#fff|#ffffff|white|rgb\(\s*255\s*,\s*255\s*,\s*255\s*\))\s*;?/i.test(style)) {
        r.setAttribute('fill', 'none')
        r.setAttribute('style', style.replace(/(^|;)\s*fill\s*:\s*[^;]+;?/ig, '$1'))
      }
    })
    svg.querySelectorAll('foreignObject').forEach(fo => {
      const html = fo.querySelector('*') as HTMLElement | null
      if (html) html.setAttribute('style', `${html.getAttribute('style') || ''};background:${config.overallBackground} !important;`)
    })
    this.setState({
      svgHtml: svg.outerHTML,
      isLoading: false,
      error: null,
<<<<<<< HEAD
      rawSvg: svgCode
=======
      rawSvg: svgCode,
      displayMode: 'inline',
      externalUrl: null
>>>>>>> b16ce4bb
    })
  }

  buildScopedCss = (config: IMConfig, scope: string) => `
    .${scope} { background-color: ${config.overallBackground}; position: relative; }

    .${scope} .button-container { position: absolute; top: clamp(24px,3vw,32px); left: 50%; transform: translate(-50%, -50%); display: flex; gap: clamp(6px,1vw,12px); z-index: 10; }
    .${scope} .action-button {
      cursor: pointer; border: none; line-height: 0;
      display: flex; align-items: center; justify-content: center;
      height: clamp(24px,3vw,28px); width: clamp(24px,3vw,28px); border-radius: ${config.expandButtonBorderRadius}px;
    }
    .${scope} .refresh-button { background: ${config.refreshButtonBackgroundColor}; color: ${config.refreshButtonIconColor}; }
    .${scope} .refresh-button svg path { stroke: currentColor !important; fill: none !important; }
    .${scope} .refresh-button.large { width: clamp(36px,4vw,44px); height: clamp(36px,4vw,44px); }
    .${scope} .expand-button { background: ${config.expandButtonBackgroundColor}; color: ${config.expandButtonIconColor}; font-size: 16px; }

    .${scope} .svg-image-container svg {
      width: 100%;
      height: auto;
      max-height: 100%;
      display: block;
      background-color: ${config.overallBackground} !important;
    }

    /* Text */
    .${scope} .svg-image-container svg .location-header,
    .${scope} .svg-image-container svg .day-label,
    .${scope} .svg-image-container svg .served-by-header,
    .${scope} .svg-image-container svg .legend-label,
    .${scope} .svg-image-container svg text { fill: ${config.mainTextColor} !important; }
    .${scope} .svg-image-container svg .hour-label,
    .${scope} .svg-image-container svg .y-axis-label { fill: ${config.secondaryTextColor} !important; }

    /* Axis/X icons colored */
    .${scope} .svg-image-container svg g[filter*="invert"] { filter:none !important; }
    .${scope} .svg-image-container svg [fill="#56616c"],
    .${scope} .svg-image-container svg [stroke="#56616c"],
    .${scope} .svg-image-container svg [style*="fill:#56616c"],
    .${scope} .svg-image-container svg [style*="stroke:#56616c"],
    .${scope} .svg-image-container svg [style*="rgb(86,97,108)"] {
      fill: ${config.yAxisIconColor} !important;
      stroke: ${config.yAxisIconColor} !important;
    }
    .${scope} .svg-image-container svg [stroke="currentColor"] { stroke: ${config.yAxisIconColor} !important; }
    .${scope} .svg-image-container svg [fill="currentColor"]   { fill: ${config.yAxisIconColor} !important; }

    /* Grid */
    .${scope} .svg-image-container svg line[stroke="#c3d0d8"],
    .${scope} .svg-image-container svg line[stroke="#56616c"] {
      stroke: ${config.gridLineColor} !important;
      stroke-width: ${config.gridLineWidth}px !important;
      stroke-opacity: ${config.gridLineOpacity} !important;
    }

    /* Series lines */
    .${scope} .svg-image-container svg path[stroke="url(#temperature-curve-gradient)"] { stroke: ${config.temperatureLineColor} !important; }
    .${scope} .svg-image-container svg path[stroke="#aa00f2"]:not([stroke-dasharray]) { stroke: ${config.windLineColor} !important; }
    .${scope} .svg-image-container svg path[stroke="#aa00f2"][stroke-dasharray] { stroke: ${config.windGustLineColor} !important; }

    /* Legend chips (inline <svg> blocks) */
    /* Temperature chip is red by default */
    .${scope} .svg-image-container svg svg rect[fill="#c60000"] { fill: ${config.temperatureLineColor} !important; }

    /* Wind m/s chip: solid purple rect WITHOUT rx */
    .${scope} .svg-image-container svg svg rect[fill="#aa00f2"]:not([rx]) { fill: ${config.windLineColor} !important; }

    /* Wind gust chip: purple rect WITH rx (rounded) */
    .${scope} .svg-image-container svg svg rect[fill="#aa00f2"][rx] { fill: ${config.windGustLineColor} !important; }

    /* Precipitation */
    .${scope} .svg-image-container svg rect[fill="#006edb"] { fill: ${config.precipitationBarColor} !important; }
    .${scope} .svg-image-container svg line[stroke="#006edb"],
    .${scope} .svg-image-container svg path[stroke="#006edb"] { stroke: ${config.precipitationBarColor} !important; }

    .${scope} .svg-image-container svg #max-precipitation-pattern rect { fill: ${config.maxPrecipitationColor} !important; opacity: 0.3 !important; }
    .${scope} .svg-image-container svg #max-precipitation-pattern line { stroke: ${config.maxPrecipitationColor} !important; opacity: 1 !important; }

    /* Logos */
    .${scope} .svg-image-container svg svg[x="16"] circle { fill: ${config.yrLogoBackgroundColor} !important; }
    .${scope} .svg-image-container svg svg[x="16"] path   { fill: ${config.yrLogoTextColor} !important; }
    .${scope} .svg-image-container svg svg[x="624"] path,
    .${scope} .svg-image-container svg svg[x="675.5"] path { fill: ${config.logoColor} !important; }
  `

  getStyle = (config: IMConfig): SerializedStyles => css`
    & {
      box-sizing: border-box;
      width: 100%;
      height: 100%;
      padding: ${config.padding ?? 0}px;
      display: flex;
      align-items: center;
      justify-content: center;
      overflow: hidden;
    }
    .svg-image-container {
      width: 100%;
      height: 100%;
      display: flex;
      align-items: center;
      justify-content: center;
      overflow: hidden;
      border-radius: inherit;
    }
  `

  render(): React.ReactElement {
    const { config, id } = this.props
    const { isLoading, error, svgHtml, expanded, displayMode, externalUrl } = this.state
    const scopeClass = `yrw-${id}`

    const content = isLoading
      ? <Loading />
      : error
        ? <div style={{ padding: '10px', textAlign: 'center', color: 'red' }}>
            {error}
            {config.sourceUrl && (
              <div style={{ marginTop: 10, display: 'flex', justifyContent: 'center' }}>
                <button
                  className="action-button refresh-button large"
                  onClick={() => this.fetchSvgFromUrl(config.sourceUrl)}
                  title="Refresh graph"
                  aria-label="Refresh graph"
                >
                  <svg viewBox="0 0 24 24" width="14" height="14" role="img" aria-hidden="true">
                    <path strokeWidth="2" strokeLinecap="round" strokeLinejoin="round"
                      d="M21 12a9 9 0 1 1-3.4-7L21 8m0-4v4h-4" />
                  </svg>
                </button>
              </div>
            )}
          </div>
<<<<<<< HEAD
        : svgHtml
          ? <div
            className="svg-image-container"
            style={{ width: '100%', height: '100%', display: 'flex', alignItems: 'center', justifyContent: 'center', overflow: 'hidden', borderRadius: 'inherit' }}
            dangerouslySetInnerHTML={{ __html: svgHtml }}
          />
          : <div style={{ padding: 10, textAlign: 'center' }}>
              Please configure a Source URL or provide Fallback SVG Code.
            </div>
=======
        : (displayMode === 'external' && externalUrl
            ? <div className="svg-image-container" style={{ width: '100%', height: '100%' }}>
              <iframe
                src={externalUrl}
                title="YR meteogram"
                loading="lazy"
                style={{
                  width: '100%',
                  height: '100%',
                  border: 'none',
                  background: config.overallBackground
                }}
              />
            </div>
            : svgHtml
              ? <div
                className="svg-image-container"
                style={{ width: '100%', height: '100%', display: 'flex', alignItems: 'center', justifyContent: 'center', overflow: 'hidden', borderRadius: 'inherit' }}
                dangerouslySetInnerHTML={{ __html: svgHtml }}
              />
            : <div style={{ padding: 10, textAlign: 'center' }}>
                Please configure a Source URL or provide Fallback SVG Code.
              </div>)
>>>>>>> b16ce4bb

    const showControls = this.props.config.sourceUrl && !expanded && !error

    return (
      <div className={scopeClass} css={this.getStyle(config)}>
        <style dangerouslySetInnerHTML={{ __html: this.buildScopedCss(config, scopeClass) }} />

        {showControls && (
          <div className="button-container">
            <button
              className="action-button refresh-button"
              onClick={() => this.fetchSvgFromUrl(config.sourceUrl)}
              title="Refresh graph"
              aria-label="Refresh graph"
            >
              <svg viewBox="0 0 24 24" width="14" height="14" role="img" aria-hidden="true">
                <path strokeWidth="2" strokeLinecap="round" strokeLinejoin="round"
                  d="M21 12a9 9 0 1 1-3.4-7L21 8m0-4v4h-4" />
              </svg>
            </button>
            <button
              className="action-button expand-button"
              onClick={this.toggleExpand}
              title="Expand graph"
              aria-label="Expand graph"
            >⛶</button>
          </div>
        )}

        {!expanded && content}

        {expanded && ReactDOM.createPortal(
          <div className={`${scopeClass} popup`}>
            {config.blockPage && (
              <div
                onClick={this.toggleExpand}
                style={{
                  position: 'fixed',
                  top: 0,
                  left: 0,
                  right: 0,
                  bottom: 0,
                  background: config.maskColor,
                  zIndex: 2147483646
                }}
              />
            )}
            <div
              style={{
                position: 'fixed',
                top: '50%',
                left: '50%',
                transform: 'translate(-50%, -50%)',
                width: '70vw',
                height: '70vh',
                background: config.popupBackgroundColor,
                zIndex: 2147483647,
                padding: `${config.popupPadding}px`,
                borderRadius: `${config.popupBorderRadius}px`,
                boxShadow: `${config.popupBoxShadowOffsetX}px ${config.popupBoxShadowOffsetY}px ${config.popupBoxShadowBlur}px ${config.popupBoxShadowSpread}px ${config.popupBoxShadowColor}`,
                overflow: 'hidden',
                display: 'flex',
                alignItems: 'center',
                justifyContent: 'center'
              }}
            >
              <div className="button-container">
                <button
                  className="action-button refresh-button"
                  onClick={() => this.fetchSvgFromUrl(config.sourceUrl)}
                  title="Refresh graph"
                  aria-label="Refresh graph"
                >
                  <svg viewBox="0 0 24 24" width="14" height="14" role="img" aria-hidden="true">
                    <path strokeWidth="2" strokeLinecap="round" strokeLinejoin="round"
                      d="M21 12a9 9 0 1 1-3.4-7L21 8m0-4v4h-4" />
                  </svg>
                </button>
                <button
                  className="action-button expand-button"
                  onClick={this.toggleExpand}
                  title="Close graph"
                  aria-label="Close graph"
                >×</button>
              </div>
              {content}
            </div>
          </div>,
          document.body
        )}
      </div>
    )
  }
}<|MERGE_RESOLUTION|>--- conflicted
+++ resolved
@@ -4,7 +4,6 @@
 import ReactDOM from 'react-dom'
 import { type IMConfig } from './config'
 
-<<<<<<< HEAD
 interface ForecastPoint {
   time: string
   temperature: number
@@ -17,9 +16,6 @@
   updatedAt: string
   points: ForecastPoint[]
 }
-=======
-type DisplayMode = 'inline' | 'external'
->>>>>>> b16ce4bb
 
 interface State {
   svgHtml: string
@@ -41,13 +37,7 @@
       isLoading: false,
       error: null,
       rawSvg: null,
-<<<<<<< HEAD
       expanded: false
-=======
-      expanded: false,
-      displayMode: 'inline',
-      externalUrl: null
->>>>>>> b16ce4bb
     }
   }
 
@@ -101,7 +91,6 @@
 
   fetchSvgFromUrl = (url: string, attempt = 1): void => {
     if (attempt === 1) {
-<<<<<<< HEAD
       this.setState({ isLoading: true, error: null })
     }
 
@@ -115,11 +104,6 @@
   }
 
   fetchSvgDirect = (url: string, attempt = 1): void => {
-=======
-      this.setState({ isLoading: true, error: null, displayMode: 'inline', externalUrl: null })
-    }
-
->>>>>>> b16ce4bb
     let requestUrl = url
     try {
       const urlObj = new URL(url)
@@ -174,11 +158,7 @@
           timeoutId = null
         }
         if (attempt < 5) {
-<<<<<<< HEAD
           setTimeout(() => this.fetchSvgDirect(url, attempt + 1), 1000 * attempt)
-=======
-          setTimeout(() => this.fetchSvgFromUrl(url, attempt + 1), 1000 * attempt)
->>>>>>> b16ce4bb
           return
         }
         console.error('Failed to fetch SVG:', err)
@@ -189,28 +169,13 @@
           return
         }
 
-<<<<<<< HEAD
         this.setState({
           isLoading: false,
           error: 'Unable to load meteogram from source.'
-=======
-        const externalUrl = requestUrl
-        this.setState({
-          isLoading: false,
-          error: null,
-          displayMode: 'external',
-          externalUrl
->>>>>>> b16ce4bb
         })
       })
       .finally(() => {
         if (timeoutId) clearTimeout(timeoutId)
-<<<<<<< HEAD
-=======
-      })
-      .finally(() => {
-        if (timeoutId) clearTimeout(timeoutId)
->>>>>>> b16ce4bb
       })
   }
 
@@ -514,13 +479,7 @@
       svgHtml: svg.outerHTML,
       isLoading: false,
       error: null,
-<<<<<<< HEAD
       rawSvg: svgCode
-=======
-      rawSvg: svgCode,
-      displayMode: 'inline',
-      externalUrl: null
->>>>>>> b16ce4bb
     })
   }
 
@@ -654,7 +613,6 @@
               </div>
             )}
           </div>
-<<<<<<< HEAD
         : svgHtml
           ? <div
             className="svg-image-container"
@@ -664,31 +622,6 @@
           : <div style={{ padding: 10, textAlign: 'center' }}>
               Please configure a Source URL or provide Fallback SVG Code.
             </div>
-=======
-        : (displayMode === 'external' && externalUrl
-            ? <div className="svg-image-container" style={{ width: '100%', height: '100%' }}>
-              <iframe
-                src={externalUrl}
-                title="YR meteogram"
-                loading="lazy"
-                style={{
-                  width: '100%',
-                  height: '100%',
-                  border: 'none',
-                  background: config.overallBackground
-                }}
-              />
-            </div>
-            : svgHtml
-              ? <div
-                className="svg-image-container"
-                style={{ width: '100%', height: '100%', display: 'flex', alignItems: 'center', justifyContent: 'center', overflow: 'hidden', borderRadius: 'inherit' }}
-                dangerouslySetInnerHTML={{ __html: svgHtml }}
-              />
-            : <div style={{ padding: 10, textAlign: 'center' }}>
-                Please configure a Source URL or provide Fallback SVG Code.
-              </div>)
->>>>>>> b16ce4bb
 
     const showControls = this.props.config.sourceUrl && !expanded && !error
 
